--- conflicted
+++ resolved
@@ -7,8 +7,7 @@
 i64 thread_pal_pid() { return getpid(); }
 i64 thread_pal_tid() { return gettid(); }
 
-<<<<<<< HEAD
-u16 thread_pal_processor_count() {
+u16 thread_pal_core_count() {
   cpu_set_t cpuSet;
   CPU_ZERO(&cpuSet);
   const int res = sched_getaffinity(0, sizeof(cpuSet), &cpuSet);
@@ -17,8 +16,6 @@
   return CPU_COUNT(&cpuSet);
 }
 
-=======
->>>>>>> 0368867c
 void thread_pal_set_name(const String str) {
   static const usize maxNameLen = 15;
   if (str.size > maxNameLen) {
