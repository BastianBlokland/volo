--- conflicted
+++ resolved
@@ -13,10 +13,7 @@
 
 i64          thread_pal_pid();
 i64          thread_pal_tid();
-<<<<<<< HEAD
-u16          thread_pal_processor_count();
-=======
->>>>>>> 0368867c
+u16          thread_pal_core_count();
 void         thread_pal_set_name(String);
 ThreadHandle thread_pal_start(thread_pal_rettype (*)(void*), void*);
 void         thread_pal_join(ThreadHandle);