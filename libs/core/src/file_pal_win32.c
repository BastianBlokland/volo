#include "core_diag.h"
#include "core_file.h"
#include "core_sentinel.h"
#include "core_winutils.h"

#include <Windows.h>

#include "file_internal.h"
#include "path_internal.h"
#include "time_internal.h"

typedef struct {
  HANDLE mappingObj;
  void*  addr;
} FileMapping;

File* g_file_stdin;
File* g_file_stdout;
File* g_file_stderr;

void file_pal_init() {
  static File stdIn = {0};
  stdIn.handle      = GetStdHandle(STD_INPUT_HANDLE);
  stdIn.access      = FileAccess_Read;
  if (stdIn.handle != INVALID_HANDLE_VALUE) {
    g_file_stdin = &stdIn;
  }

  static File stdOut = {0};
  stdOut.handle      = GetStdHandle(STD_OUTPUT_HANDLE);
  stdOut.access      = FileAccess_Write;
  if (stdOut.handle != INVALID_HANDLE_VALUE) {
    g_file_stdout = &stdOut;
  }

  static File stdErr = {0};
  stdErr.handle      = GetStdHandle(STD_ERROR_HANDLE);
  stdErr.access      = FileAccess_Write;
  if (stdErr.handle != INVALID_HANDLE_VALUE) {
    g_file_stderr = &stdErr;
  }
}

static FileResult fileresult_from_lasterror() {
  switch (GetLastError()) {
  case ERROR_ACCESS_DENIED:
    return FileResult_NoAccess;
  case ERROR_SHARING_VIOLATION:
    return FileResult_Locked;
  case ERROR_FILE_NOT_FOUND:
  case ERROR_PATH_NOT_FOUND:
  case ERROR_INVALID_DRIVE:
    return FileResult_NotFound;
  case ERROR_DISK_FULL:
    return FileResult_DiskFull;
  case ERROR_TOO_MANY_OPEN_FILES:
    return FileResult_TooManyOpenFiles;
  case ERROR_BUFFER_OVERFLOW:
    return FileResult_PathTooLong;
  case ERROR_INVALID_NAME:
  case ERROR_BAD_PATHNAME:
    return FileResult_InvalidFilename;
  case ERROR_FILE_EXISTS:
  case ERROR_ALREADY_EXISTS:
    return FileResult_AlreadyExists;
  }
  return FileResult_UnknownError;
}

FileResult
file_create(Allocator* alloc, String path, FileMode mode, FileAccessFlags access, File** file) {
  // Convert the path to a null-terminated wide-char string.
  const usize pathBufferSize = winutils_to_widestr_size(path);
  if (sentinel_check(pathBufferSize)) {
    return FileResult_PathInvalid;
  }
  if (pathBufferSize > path_pal_max_size) {
    return FileResult_PathTooLong;
  }
  Mem pathBufferMem = mem_stack(pathBufferSize);
  winutils_to_widestr(pathBufferMem, path);

  DWORD shareMode =
      FILE_SHARE_READ | FILE_SHARE_WRITE; // Consider a flag for specifying no concurrent writes?
  DWORD desiredAccess       = 0;
  DWORD creationDisposition = 0;
  DWORD flags = FILE_ATTRIBUTE_NORMAL | FILE_FLAG_BACKUP_SEMANTICS | FILE_FLAG_POSIX_SEMANTICS;

  switch (mode) {
  case FileMode_Open:
    creationDisposition = OPEN_EXISTING;
    break;
  case FileMode_Append:
    desiredAccess |= FILE_APPEND_DATA;
    creationDisposition = OPEN_ALWAYS;
    break;
  case FileMode_Create:
    creationDisposition = CREATE_ALWAYS;
    break;
  default:
    diag_assert_fail("Invalid FileMode: {}", fmt_int(mode));
  }

  if (access & FileAccess_Read) {
    desiredAccess |= GENERIC_READ;
  }
  if (mode != FileMode_Append && access & FileAccess_Write) {
    desiredAccess |= GENERIC_WRITE;
  }

  HANDLE handle = CreateFile(
      (const wchar_t*)pathBufferMem.ptr,
      desiredAccess,
      shareMode,
      null,
      creationDisposition,
      flags,
      null);

  if (handle == INVALID_HANDLE_VALUE) {
    return fileresult_from_lasterror();
  }

  *file  = alloc_alloc_t(alloc, File);
  **file = (File){
      .handle = handle,
      .access = access,
      .alloc  = alloc,
  };
  return FileResult_Success;
}

FileResult file_temp(Allocator* alloc, File** file) {
  // Use 'GetTempPath' and 'GetTempFileName' to generate a unique filename in a temporary directory.
  Mem         tempDirPath  = mem_stack((MAX_PATH + 1) * sizeof(wchar_t)); // +1 for null-terminator.
  const DWORD tempDirChars = GetTempPath(MAX_PATH, (wchar_t*)tempDirPath.ptr);
  if (!tempDirChars) {
    return fileresult_from_lasterror();
  }

  Mem tempFilePath = mem_stack(MAX_PATH * sizeof(wchar_t));
  if (GetTempFileName(
          (const wchar_t*)tempDirPath.ptr, TEXT("vol"), 0, (wchar_t*)tempFilePath.ptr) == 0) {
    return fileresult_from_lasterror();
  }

  HANDLE handle = CreateFile(
      (const wchar_t*)tempFilePath.ptr,
      GENERIC_READ | GENERIC_WRITE,
      0,
      null,
      CREATE_ALWAYS,
      FILE_ATTRIBUTE_NORMAL | FILE_FLAG_DELETE_ON_CLOSE,
      null);

  if (handle == INVALID_HANDLE_VALUE) {
    return fileresult_from_lasterror();
  }

  *file  = alloc_alloc_t(alloc, File);
  **file = (File){
      .handle = handle,
      .access = FileAccess_Read | FileAccess_Write,
      .alloc  = alloc,
  };
  return FileResult_Success;
}

void file_destroy(File* file) {
  diag_assert_msg(file->alloc, "Invalid file");

  if (file->mapping) {
    FileMapping* mapping = file->mapping;
    const bool   success = UnmapViewOfFile(mapping->addr) && CloseHandle(mapping->mappingObj);
    if (UNLIKELY(!success)) {
      diag_crash_msg("UnmapViewOfFile() or CloseHandle() failed");
    }
    alloc_free_t(file->alloc, mapping);
  }

  CloseHandle(file->handle);
  alloc_free_t(file->alloc, file);
}

FileResult file_write_sync(File* file, const String data) {
  diag_assert(file);
  diag_assert_msg(file->access & FileAccess_Write, "File handle does not have write access");

  for (u8* itr = mem_begin(data); itr != mem_end(data);) {
    DWORD bytesWritten;
    if (WriteFile(file->handle, itr, (DWORD)(mem_end(data) - itr), &bytesWritten, null)) {
      itr += bytesWritten;
      continue;
    }
    return fileresult_from_lasterror();
  }
  return FileResult_Success;
}

FileResult file_read_sync(File* file, DynString* dynstr) {
  diag_assert(file);
  diag_assert_msg(file->access & FileAccess_Read, "File handle does not have read access");

  /**
   * TODO: Consider reserving space in the output DynString and directly reading into that to avoid
   * the copy. Downside is for small reads we would grow the DynString unnecessarily.
   */

  Mem   readBuffer = mem_stack(usize_kibibyte);
  DWORD bytesRead;
  BOOL  success = ReadFile(file->handle, readBuffer.ptr, (DWORD)readBuffer.size, &bytesRead, null);
  if (success && bytesRead) {
    dynstring_append(dynstr, mem_slice(readBuffer, 0, bytesRead));
    return FileResult_Success;
  }
  if (success) {
    return FileResult_NoDataAvailable;
  }
  return fileresult_from_lasterror();
}

FileResult file_seek_sync(File* file, usize position) {
  LARGE_INTEGER li;
  li.QuadPart = position;
  li.LowPart  = SetFilePointer(file->handle, li.LowPart, &li.HighPart, FILE_BEGIN);
  if (li.LowPart == INVALID_SET_FILE_POINTER && GetLastError() != NO_ERROR) {
    return fileresult_from_lasterror();
  }
  return FileResult_Success;
}

FileInfo file_stat_sync(File* file) {
  BY_HANDLE_FILE_INFORMATION info;
  const BOOL                 success = GetFileInformationByHandle(file->handle, &info);
  if (UNLIKELY(!success)) {
    diag_crash_msg("GetFileInformationByHandle() failed");
  }

  const FileType fileType =
      (info.dwFileAttributes & FILE_ATTRIBUTE_DIRECTORY) ? FileType_Directory : FileType_Regular;

  LARGE_INTEGER fileSize;
  fileSize.LowPart  = info.nFileSizeLow;
  fileSize.HighPart = info.nFileSizeHigh;
  return (FileInfo){
      .size       = (usize)fileSize.QuadPart,
      .type       = fileType,
      .accessTime = time_pal_native_to_real(&info.ftLastAccessTime),
      .modTime    = time_pal_native_to_real(&info.ftLastWriteTime),
  };
}

FileResult file_delete_sync(String path) {
  // Convert the path to a null-terminated wide-char string.
  const usize pathBufferSize = winutils_to_widestr_size(path);
  if (sentinel_check(pathBufferSize)) {
    return FileResult_PathInvalid;
  }
  if (pathBufferSize > path_pal_max_size) {
    return FileResult_PathTooLong;
  }
  Mem pathBufferMem = mem_stack(pathBufferSize);
  winutils_to_widestr(pathBufferMem, path);

  const BOOL success = DeleteFile(pathBufferMem.ptr);
  return success ? FileResult_Success : fileresult_from_lasterror();
}

FileResult file_delete_dir_sync(String path) {
  // Convert the path to a null-terminated wide-char string.
  const usize pathBufferSize = winutils_to_widestr_size(path);
  if (sentinel_check(pathBufferSize)) {
    return FileResult_PathInvalid;
  }
  if (pathBufferSize > path_pal_max_size) {
    return FileResult_PathTooLong;
  }
  Mem pathBufferMem = mem_stack(pathBufferSize);
  winutils_to_widestr(pathBufferMem, path);

  const BOOL success = RemoveDirectory(pathBufferMem.ptr);
  return success ? FileResult_Success : fileresult_from_lasterror();
}

FileResult file_map(File* file, String* output) {
  diag_assert_msg(!file->mapping, "File is already mapped");

  LARGE_INTEGER size;
  size.QuadPart = file_stat_sync(file).size;

  const DWORD  protect = (file->access & FileAccess_Write) ? PAGE_READWRITE : PAGE_READONLY;
  const HANDLE mappingObj =
      CreateFileMapping(file->handle, null, protect, size.HighPart, size.LowPart, null);
  if (UNLIKELY(!mappingObj)) {
    return fileresult_from_lasterror();
  }

  const DWORD access = (file->access & FileAccess_Write) ? FILE_MAP_WRITE : FILE_MAP_READ;
  void*       addr   = MapViewOfFile(mappingObj, access, 0, 0, size.QuadPart);
  if (UNLIKELY(!addr)) {
    const bool success = CloseHandle(mappingObj);
    if (UNLIKELY(!success)) {
      diag_crash_msg("CloseHandle() failed");
    }
    return fileresult_from_lasterror();
  }

  file->mapping = alloc_alloc_t(file->alloc, FileMapping);
  if (UNLIKELY(!file->mapping)) {
    const bool success = UnmapViewOfFile(addr) && CloseHandle(mappingObj);
    if (UNLIKELY(!success)) {
      diag_crash_msg("UnmapViewOfFile() or CloseHandle() failed");
    }
    return FileResult_AllocationFailed;
  }

  *(FileMapping*)file->mapping = (FileMapping){.mappingObj = mappingObj, .addr = addr};
  *output                      = mem_create(addr, (usize)size.QuadPart);
  return FileResult_Success;
}

FileResult file_pal_create_dir_single_sync(String path) {
  // Convert the path to a null-terminated wide-char string.
  const usize pathBufferSize = winutils_to_widestr_size(path);
  if (sentinel_check(pathBufferSize)) {
    return FileResult_PathInvalid;
  }
  if (pathBufferSize > path_pal_max_size) {
    return FileResult_PathTooLong;
  }
  Mem pathBufferMem = mem_stack(pathBufferSize);
  winutils_to_widestr(pathBufferMem, path);

  const BOOL success = CreateDirectory((const wchar_t*)pathBufferMem.ptr, null);
<<<<<<< HEAD
  return success ? FileResult_Success : fileresult_from_errno();
=======
  return success ? FileResult_Success : fileresult_from_lasterror();
>>>>>>> 2c07eb2d
}<|MERGE_RESOLUTION|>--- conflicted
+++ resolved
@@ -332,9 +332,5 @@
   winutils_to_widestr(pathBufferMem, path);
 
   const BOOL success = CreateDirectory((const wchar_t*)pathBufferMem.ptr, null);
-<<<<<<< HEAD
-  return success ? FileResult_Success : fileresult_from_errno();
-=======
   return success ? FileResult_Success : fileresult_from_lasterror();
->>>>>>> 2c07eb2d
 }