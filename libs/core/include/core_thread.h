--- conflicted
+++ resolved
@@ -26,14 +26,11 @@
 extern THREAD_LOCAL String g_thread_name;
 
 /**
-<<<<<<< HEAD
- * Number of cpu cores available to this process.
+ * Number of logical cpu cores available to this process.
  */
-extern u16 g_thread_cpu_count;
+extern u16 g_thread_core_count;
 
 /**
-=======
->>>>>>> 0368867c
  * Function to run on an execution thread.
  */
 typedef void (*ThreadRoutine)(void*);
